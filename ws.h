--- conflicted
+++ resolved
@@ -228,9 +228,6 @@
 } // namespace qb::http::ws
 
 namespace qb::http {
-<<<<<<< HEAD
-struct WebSocketRequest : public Request {
-=======
 
 /**
  * @brief HTTP request specialized for WebSocket upgrade
@@ -239,7 +236,6 @@
  * initiating a WebSocket connection according to RFC 6455.
  */
 struct WebSocketRequest : public Request<> {
->>>>>>> c1d9faf7
     WebSocketRequest() = delete;
     
     /**
